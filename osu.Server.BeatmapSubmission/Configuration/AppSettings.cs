--- conflicted
+++ resolved
@@ -36,16 +36,6 @@
             ?? throw new InvalidOperationException("S3_SECRET_KEY environment variable not set. "
                                                    + "Please set the value of this variable to the correct secret key for the S3_ACCESS_KEY supplied.");
 
-<<<<<<< HEAD
-        public static string S3BucketName =>
-            Environment.GetEnvironmentVariable("S3_BUCKET_NAME")
-            ?? throw new InvalidOperationException("S3_BUCKET_NAME environment variable not set. "
-                                                   + "Please set the value of this variable to the name of the bucket to be used for storing beatmaps on S3.");
-
-        public static string? SentryDsn => Environment.GetEnvironmentVariable("SENTRY_DSN");
-
-        public static string? DatadogAgentHost => Environment.GetEnvironmentVariable("DD_AGENT_HOST");
-=======
         public static string S3CentralBucketName =>
             Environment.GetEnvironmentVariable("S3_CENTRAL_BUCKET_NAME")
             ?? throw new InvalidOperationException("S3_CENTRAL_BUCKET_NAME environment variable not set. "
@@ -55,6 +45,9 @@
             Environment.GetEnvironmentVariable("S3_BEATMAPS_BUCKET_NAME")
             ?? throw new InvalidOperationException("S3_BEATMAPS_BUCKET_NAME environment variable not set. "
                                                    + "Please set the value of this variable to the name of the bucket to be used for storing .osu beatmap files on S3.");
->>>>>>> 42064f63
+
+        public static string? SentryDsn => Environment.GetEnvironmentVariable("SENTRY_DSN");
+
+        public static string? DatadogAgentHost => Environment.GetEnvironmentVariable("DD_AGENT_HOST");
     }
 }